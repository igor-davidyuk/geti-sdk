name: Conditional Workflow

on:
  workflow_dispatch:  # run on request (no need for PR)  
  pull_request:
    # branches:
    #   - main
    # types: [labeled]

jobs:

  build:

    runs-on: ubuntu-latest

    steps:
    - id: label-the-PR
      uses: actions/labeler@v5
    # - name: Get PR labels
    #   id: pr-labels
    #   uses: joerick/pr-labels-action@v1.0.8

    - name: log results
      run: |
        echo "Inside the action body"
        echo ${{ github.event_name }}
<<<<<<< HEAD
        echo ${{ contains(steps.label-the-PR.outputs.all-labels, 'geti-object') }}
        
        echo steps.label-the-PR.outputs.all-labels
        echo ${{ github.event.pull_request.labels }}
=======

        echo steps.label-the-PR.outputs.all-labels
>>>>>>> bd944e22
<|MERGE_RESOLUTION|>--- conflicted
+++ resolved
@@ -24,12 +24,7 @@
       run: |
         echo "Inside the action body"
         echo ${{ github.event_name }}
-<<<<<<< HEAD
         echo ${{ contains(steps.label-the-PR.outputs.all-labels, 'geti-object') }}
-        
+
         echo steps.label-the-PR.outputs.all-labels
         echo ${{ github.event.pull_request.labels }}
-=======
-
-        echo steps.label-the-PR.outputs.all-labels
->>>>>>> bd944e22
