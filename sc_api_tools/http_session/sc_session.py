# Copyright (C) 2022 Intel Corporation
#
# Licensed under the Apache License, Version 2.0 (the "License");
# you may not use this file except in compliance with the License.
# You may obtain a copy of the License at
#
# http://www.apache.org/licenses/LICENSE-2.0
#
# Unless required by applicable law or agreed to in writing,
# software distributed under the License is distributed on an "AS IS" BASIS,
# WITHOUT WARRANTIES OR CONDITIONS OF ANY KIND, either express or implied.
# See the License for the specific language governing permissions
# and limitations under the License.
<<<<<<< HEAD
import logging
=======
import time
>>>>>>> bf03485c
import warnings
from json import JSONDecodeError
from typing import Any, Dict, Optional, Union

import requests
import simplejson
import urllib3
from requests import Response
from requests.exceptions import RequestException
from requests.structures import CaseInsensitiveDict
from urllib3.exceptions import InsecureRequestWarning

from .exception import SCRequestException
from .server_config import LEGACY_API_VERSION, ServerCredentialConfig, ServerTokenConfig

CSRF_COOKIE_NAME = "_oauth2_proxy_csrf"
PROXY_COOKIE_NAME = "_oauth2_proxy"

INITIAL_HEADERS = {"Connection": "keep-alive", "Upgrade-Insecure-Requests": "1"}
SUCCESS_STATUS_CODES = [200, 201]


class SCSession(requests.Session):
    """
    Wrapper for requests.session that sets the correct headers and cookies.

    :param server_config: Server configuration holding the hostname of the SC server,
        as well as the details required for authentication (either username and
        password or personal access token)
    """

    def __init__(
        self,
        server_config: Union[ServerTokenConfig, ServerCredentialConfig],
    ):
        super().__init__()
        self.headers.update(INITIAL_HEADERS)
        self.allow_redirects = False
        self.token = None
        self._cookies: Dict[str, Optional[str]] = {
            CSRF_COOKIE_NAME: None,
            PROXY_COOKIE_NAME: None,
        }

        # Configure proxies
        if server_config.proxies is None:
            self._proxies: Dict[str, str] = {}
        else:
            self._proxies = {"proxies": server_config.proxies}

        # Sanitize hostname
        if not server_config.host.startswith("https://"):
            if server_config.host.startswith("http://"):
                raise ValueError(
                    "HTTP connections are not supported, please use HTTPS instead."
                )
            else:
                server_config.host = "https://" + server_config.host

        # Configure certificate verification
        if not server_config.has_valid_certificate:
            warnings.warn(
                "You have disabled TLS certificate validation, HTTPS requests made to "
                "the SonomaCreek server may be compromised. For optimal security, "
                "please enable certificate validation.",
                InsecureRequestWarning,
            )
            urllib3.disable_warnings(InsecureRequestWarning)
        self.verify = server_config.has_valid_certificate

        self.config = server_config
        self.logged_in = False

        # Determine authentication method
        if isinstance(server_config, ServerCredentialConfig):
            self.authenticate()
            self.use_token = False
        else:
            self.use_token = True
            access_token = self._acquire_access_token()
            self.headers.update({"Authorization": f"Bearer {access_token}"})
            self.headers.pop("Connection")

        # Get server version
        self._product_info = self._get_product_info_and_set_api_version()

    @property
    def version(self) -> str:
        """
        Return the version of SonomaCreek that is running on the server.

        :return: string holding the SC version number
        """
        version_string = self._product_info.get("product-version", "1.0.0-")
        return version_string.split("-")[0]

    def _acquire_access_token(self) -> str:
        """
        Request an access token from the server, in exchange for the
        PersonalAccessToken.
        """
        response = self.get_rest_response(
            url="service_accounts/access_token",
            method="POST",
            data={"service_id": self.config.token},
            contenttype="json",
        )
        return response.get("access_token")

    def _follow_login_redirects(self, response: Response) -> str:
        """
        Recursively follow redirects in the initial login request. Updates the
        session._cookies with the cookie and the login uri.

        :param response: REST response to follow redirects for
        :return: url to the redirected location
        """
        if response.status_code in [302, 303]:
            redirect_url = response.next.url
            redirected = self.get(redirect_url, allow_redirects=False, **self._proxies)
            proxy_csrf = redirected.cookies.get(CSRF_COOKIE_NAME, None)
            if proxy_csrf:
                self._cookies[CSRF_COOKIE_NAME] = proxy_csrf
            return self._follow_login_redirects(redirected)
        else:
            return response.url

    def _get_initial_login_url(self) -> str:
        """
        Retrieve the initial login url by making a request to the login page, and
        following the redirects.

        :return: string containing the URL to the login page
        """
        response = self.get(
            f"{self.config.host}/user/login", allow_redirects=False, **self._proxies
        )
        login_page_url = self._follow_login_redirects(response)
        return login_page_url

    def authenticate(self, verbose: bool = True):
        """
        Get a new authentication cookie from the server.

        :param verbose: True to print progress output, False to suppress output
        """
        try:
            login_path = self._get_initial_login_url()
        except requests.exceptions.ConnectionError as error:
            if "dummy" in self.config.password or "dummy" in self.config.username:
                raise ValueError(
                    "Connection to Sonoma Creek failed, please make sure to update "
                    "the user login information for the SC cluster."
                ) from error
            raise ValueError(
                f"Connection to Sonoma Creek at host '{self.config.host}' failed,"
                f" please provide a valid cluster hostname or ip address as well as "
                f"valid login details."
            ) from error
        self.headers.clear()
        self.headers.update({"Content-Type": "application/x-www-form-urlencoded"})
        if verbose:
            logging.info(f"Authenticating on host {self.config.host}...")
        response = self.post(
            url=login_path,
            data={"login": self.config.username, "password": self.config.password},
            cookies={CSRF_COOKIE_NAME: self._cookies[CSRF_COOKIE_NAME]},
            headers={"Cookie": self._cookies[CSRF_COOKIE_NAME]},
            allow_redirects=True,
            **self._proxies,
        )
        try:
            previous_response = response.history[-1]
        except IndexError:
            raise ValueError(
                "The cluster responded to the request, but authentication failed. "
                "Please verify that you have provided correct credentials."
            )
        cookie = {PROXY_COOKIE_NAME: previous_response.cookies.get(PROXY_COOKIE_NAME)}
        self._cookies.update(cookie)
        if verbose:
            logging.info("Authentication successful. Cookie received.")
        self.logged_in = True

    def get_rest_response(
        self, url: str, method: str, contenttype: str = "json", data=None
    ) -> Union[Response, dict, list]:
        """
        Return the REST response from a request to `url` with `method`.

        :param url: the REST url without the hostname and api pattern
        :param method: 'GET', 'POST', 'PUT', 'DELETE'
        :param contenttype: currently either 'json', 'jpeg', 'multipart', 'zip', or '',
            defaults to "json"
        :param data: the data to send in a post request, as json
        """
        if url.startswith(self.config.api_pattern):
            url = url[len(self.config.api_pattern) :]

        if contenttype == "json":
            self.headers.update({"Content-Type": "application/json"})
        elif contenttype == "jpeg":
            self.headers.update({"Content-Type": "image/jpeg"})
        elif contenttype == "multipart":
            self.headers.pop("Content-Type", None)
        elif contenttype == "":
            self.headers.pop("Content-Type", None)
        elif contenttype == "zip":
            self.headers.update({"Content-Type": "application/zip"})

        requesturl = f"{self.config.base_url}{url}"
        if contenttype == "json":
            kw_data_arg = {"json": data}
        else:
            kw_data_arg = {"files": data}

        request_params = {
            "method": method,
            "url": requesturl,
            **kw_data_arg,
            "stream": True,
        }

<<<<<<< HEAD
        if response.status_code in [401, 403] or "text/html" in response.headers.get(
            "Content-Type", []
        ):
            # Authentication has likely expired, re-authenticate
            if not self.use_token:
                logging.info("Authorization expired, re-authenticating...", end=" ")
                self.authenticate(verbose=False)
                logging.info("Done!")
                response = self.request(**request_params, **self._proxies)
            else:
                # In case of token authentication, SCRequestException will be raised
                # upon authentication failure
                pass
=======
        if not self.use_token:
            request_params.update({"cookies": self._cookies})
>>>>>>> bf03485c

        response = self.request(**request_params, **self._proxies)

        if response.status_code not in SUCCESS_STATUS_CODES:
            response = self._handle_error_response(
                response=response,
                request_params=request_params,
                request_data=kw_data_arg,
            )

        if response.headers.get("Content-Type", None) == "application/json":
            result = response.json()
        else:
            result = response

        return result

    def logout(self, verbose: bool = True) -> None:
        """
        Log out of the server and end the session. All HTTPAdapters are closed and
        cookies and headers are cleared.
        :param verbose: False to suppress output messages
        """
        requires_closing = True
        requires_sign_out = True

        if not self.logged_in or self.use_token:
            requires_closing = False
            requires_sign_out = False

        if requires_sign_out:
            sign_out_url = (
                self.config.base_url[: -len(self.config.api_pattern)]
                + "/oauth2/sign_out"
            )
            try:
                response = self.request(url=sign_out_url, method="GET", **self._proxies)

                if response.status_code in SUCCESS_STATUS_CODES:
                    if verbose:
                        print("Logout successful.")
                else:
                    raise SCRequestException(
                        method="GET",
                        url=sign_out_url,
                        status_code=response.status_code,
                        request_data={},
                    )
            except RequestException:
                if verbose:
                    print(
                        f"The {self.__class__.__name__} is closed successfully, but "
                        f"the client was not able to logout from the server."
                    )
            except TypeError:
                # The session is already closed
                requires_closing = False

        self._cookies = {CSRF_COOKIE_NAME: None, PROXY_COOKIE_NAME: None}
        self.cookies.clear()
        self.headers = CaseInsensitiveDict(INITIAL_HEADERS)
        self.logged_in = False
        if requires_closing:
            try:
                super().close()
            except TypeError:
                # Sometimes a TypeError is raised if logout is called during garbage
                # collection, however we can safely ignore this since the session will
                # be deleted in that case anyway.
                pass

    def _get_product_info_and_set_api_version(self) -> Dict[str, str]:
        """
        Return the product info as retrieved from the SC server.

        This method will also attempt to set the API version correctly, based on the
        retrieved product info.

        :return: Dictionary containing the product info.
        """
        try:
            product_info = self.get_rest_response("product_info", "GET")
        except SCRequestException:
            self.config.api_version = LEGACY_API_VERSION
            product_info = self.get_rest_response("product_info", "GET")
        return product_info

    def __exit__(self, exc_type, exc_value, traceback):
        """
        Log out of the SC server. This method is called when exiting the runtime
        context related to the session, in case the session is used as a context
        manager.
        """
        if self.logged_in:
            self.logout(verbose=False)
        super().__exit__(exc_type, exc_value, traceback)

    def __del__(self):
        """
        Log out of the SC server. This method is called when the session is deleted
        from memory.
        """
        if self.logged_in:
            self.logout(verbose=False)

    def _handle_error_response(
        self,
        response: Response,
        request_params: Dict[str, Any],
        request_data: Dict[str, Any],
    ) -> Response:
        """
        Handle error responses from the server.

        :param response: The Response object received from the server
        :param request_params: Dictionary containing the original parameters of the
            request
        :raises: SCRequestException in case the error cannot be handled
        :return: Response object resulting from the request
        """
        if response.status_code in [401, 403] or "text/html" in response.headers.get(
            "Content-Type", []
        ):
            # Authentication has likely expired, re-authenticate
            if not self.use_token:
                print("Authorization expired, re-authenticating...", end=" ")
                self.authenticate(verbose=False)
                print("Done!")
                response = self.request(**request_params, **self._proxies)

                if response.status_code in SUCCESS_STATUS_CODES:
                    return response
            else:
                # In case of token authentication, SCRequestException will be raised
                # upon authentication failure
                pass

        elif response.status_code == 503:
            # In case of Service Unavailable, wait some time and try again. If it
            # still doesn't work, raise exception
            time.sleep(1)
            response = self.request(**request_params, **self._proxies)

            if response.status_code in SUCCESS_STATUS_CODES:
                return response

        try:
            response_data = response.json()
        except (JSONDecodeError, simplejson.errors.JSONDecodeError):
            response_data = None

        raise SCRequestException(
            method=request_params["method"],
            url=request_params["url"],
            status_code=response.status_code,
            request_data=request_data,
            response_data=response_data,
        )<|MERGE_RESOLUTION|>--- conflicted
+++ resolved
@@ -11,11 +11,8 @@
 # WITHOUT WARRANTIES OR CONDITIONS OF ANY KIND, either express or implied.
 # See the License for the specific language governing permissions
 # and limitations under the License.
-<<<<<<< HEAD
 import logging
-=======
 import time
->>>>>>> bf03485c
 import warnings
 from json import JSONDecodeError
 from typing import Any, Dict, Optional, Union
@@ -239,24 +236,8 @@
             "stream": True,
         }
 
-<<<<<<< HEAD
-        if response.status_code in [401, 403] or "text/html" in response.headers.get(
-            "Content-Type", []
-        ):
-            # Authentication has likely expired, re-authenticate
-            if not self.use_token:
-                logging.info("Authorization expired, re-authenticating...", end=" ")
-                self.authenticate(verbose=False)
-                logging.info("Done!")
-                response = self.request(**request_params, **self._proxies)
-            else:
-                # In case of token authentication, SCRequestException will be raised
-                # upon authentication failure
-                pass
-=======
         if not self.use_token:
             request_params.update({"cookies": self._cookies})
->>>>>>> bf03485c
 
         response = self.request(**request_params, **self._proxies)
 
@@ -297,7 +278,7 @@
 
                 if response.status_code in SUCCESS_STATUS_CODES:
                     if verbose:
-                        print("Logout successful.")
+                        logging.info("Logout successful.")
                 else:
                     raise SCRequestException(
                         method="GET",
@@ -307,7 +288,7 @@
                     )
             except RequestException:
                 if verbose:
-                    print(
+                    logging.info(
                         f"The {self.__class__.__name__} is closed successfully, but "
                         f"the client was not able to logout from the server."
                     )
@@ -382,9 +363,9 @@
         ):
             # Authentication has likely expired, re-authenticate
             if not self.use_token:
-                print("Authorization expired, re-authenticating...", end=" ")
+                logging.info("Authorization expired, re-authenticating...", end=" ")
                 self.authenticate(verbose=False)
-                print("Done!")
+                logging.info("Done!")
                 response = self.request(**request_params, **self._proxies)
 
                 if response.status_code in SUCCESS_STATUS_CODES:
