# Copyright (C) 2022 Intel Corporation
#
# Licensed under the Apache License, Version 2.0 (the "License");
# you may not use this file except in compliance with the License.
# You may obtain a copy of the License at
#
# http://www.apache.org/licenses/LICENSE-2.0
#
# Unless required by applicable law or agreed to in writing,
# software distributed under the License is distributed on an "AS IS" BASIS,
# WITHOUT WARRANTIES OR CONDITIONS OF ANY KIND, either express or implied.
# See the License for the specific language governing permissions
# and limitations under the License.
import logging
import os
import warnings
from typing import Dict, List, Optional, Sequence, Tuple, Union

import numpy as np

from .annotation_readers import (
    AnnotationReader,
    DatumAnnotationReader,
    SCAnnotationReader,
)
from .data_models import Image, Prediction, Project, TaskType, Video, VideoFrame
from .data_models.containers import MediaList
from .data_models.enums import OptimizationType
from .deployment import DeployedModel, Deployment
from .http_session import (
    SCRequestException,
    SCSession,
    ServerCredentialConfig,
    ServerTokenConfig,
)
from .rest_clients import (
    AnnotationClient,
    ConfigurationClient,
    ImageClient,
    ModelClient,
    PredictionClient,
    ProjectClient,
    VideoClient,
)
from .utils import (
    generate_classification_labels,
    get_default_workspace_id,
    get_task_types_by_project_type,
    show_image_with_annotation_scene,
    show_video_frames_with_annotation_scenes, configure_basic_stdout_logging,
)


class SCRESTClient:
    """
    Interact with a Sonoma Creek cluster via the REST API.

    The SCRESTClient class provides methods for project creation, downloading and
    uploading, as well as project deployment. Initializing the class will establish a
    HTTP session to the SC cluster, and requires authentication.

    NOTE: The client can either be initialized using user credentials (`username`
    and `password`), or using a personal access token (`token`). Arguments for either
    one of these two options must be passed, otherwise a TypeError will be raised.

    :param host: IP address or URL at which the cluster can be reached, for example
        'https://0.0.0.0' or 'https://sc_example.intel.com'
    :param username: Username to log in to the cluster
    :param password: Password to log in to the cluster
    :param token: Personal access token that can be used for authentication
    :param workspace_id: Optional ID of the workspace that should be addressed by this
        SCRESTClient instance. If not specified, the default workspace is used.
    :param verify_certificate: True to verify the certificate used for making HTTPS
        requests encrypted using TLS protocol. If set to False, an
        InsecureRequestWarning will be issued
    :param proxies: Optional dictionary containing proxy information. For example
        {
            'http': http://proxy-server.com:<http_port_number>,
            'https': http://proxy-server.com:<https_port_number>
        },
        if set to None (the default), no proxy settings will be used.
    """

    def __init__(
        self,
        host: str,
        username: Optional[str] = None,
        password: Optional[str] = None,
        token: Optional[str] = None,
        workspace_id: Optional[str] = None,
        verify_certificate: bool = False,
        proxies: Optional[Dict[str, str]] = None,
    ):
<<<<<<< HEAD
        if not logging.root.handlers:
            configure_basic_stdout_logging()

        self.session = SCSession(
            cluster_config=ClusterConfig(
=======
        if token is not None:
            server_config = ServerTokenConfig(
                host=host,
                token=token,
                proxies=proxies,
                has_valid_certificate=verify_certificate,
            )
            if username is not None or password is not None:
                print(
                    "Both a personal access token and credentials were passed to the "
                    "SCRESTClient, using token authentication."
                )
        elif username is not None and password is not None:
            server_config = ServerCredentialConfig(
>>>>>>> 0170864e
                host=host,
                username=username,
                password=password,
                proxies=proxies,
                has_valid_certificate=verify_certificate,
            )
        else:
            raise TypeError(
                "__init__ missing required keyword arguments: Either `username` and "
                "`password` or `token` must be specified."
            )
        self.session = SCSession(
            server_config=server_config,
        )
        if workspace_id is None:
            workspace_id = get_default_workspace_id(self.session)
        self.workspace_id = workspace_id

    def logout(self) -> None:
        """
        Log out of SonomaCreek and end the HTTP session.
        """
        self.session.logout()

    def download_project(
        self,
        project_name: str,
        target_folder: Optional[str] = None,
        include_predictions: bool = False,
        include_active_models: bool = False,
        include_deployment: bool = False,
    ) -> Project:
        """
        Download a project with name `project_name` to the local disk. All images,
        image annotations, videos and video frame annotations in the project are
        downloaded. By default, predictions and models are not downloaded, but they
        can be included by passing `include_predictions=True` and
        `include_active_models=True`, respectively.

        In addition, if `include_deployment` is set to True, this method will create
        and download a deployment for the project as well.

        This method will download data to the path `target_folder`, the contents of the
        folder will be:

            images
                Folder holding all images in the project, if any

            videos
                Folder holding all videos in the project, if any

            annotations
                Directory holding all annotations in the project, in .json format

            predictions
                Directory holding all predictions in the project, in .json format. If
                available, this will include saliency maps in .jpeg format. Only
                created if `include_predictions=True`

            models
                Folder containing the active model for the project. This folder contains
                zip files holding the data for the active models for the tasks in the
                project, and any optimized models derived from them. Models are only
                downloaded if `include_active_models = True`.

            deployment
                Folder containing the deployment for the project, that can be used for
                local inference. The deployment is only created if
                `include_deployment = True`.

            project.json
                File containing the project parameters, that can be used to re-create
                the project.

            configuration.json
                File containing the configurable parameters for the active models in the
                project

        Downloading a project may take a substantial amount of time if the project
        dataset is large.

        :param project_name: Name of the project to download
        :param target_folder: Path to the local folder in which the project data
            should be saved. If not specified, a new directory named `project_name`
            will be created inside the current working directory.
        :param include_predictions: True to also download the predictions for all
            images and videos in the project, False to not download any predictions.
            If this is set to True but the project has no trained models, downloading
            predictions will be skipped.
        :param include_active_models: True to download the active models for all
            tasks in the project, and any optimized models derived from them. False to
            not download any models. Defaults to False
        :param include_deployment: True to create and download a deployment for the
            project, that can be used for local inference with OpenVINO. Defaults to
            False.
        :return: Project object, holding information obtained from the cluster
            regarding the downloaded project
        """
        # Obtain project details from cluster
        project_client = ProjectClient(
            session=self.session, workspace_id=self.workspace_id
        )
        project = project_client.get_project_by_name(project_name)

        # Validate or create target_folder
        if target_folder is None:
            target_folder = os.path.join(".", project_name)
        if not os.path.exists(target_folder):
            os.makedirs(target_folder)

        # Download project creation parameters:
        project_client.download_project_info(
            project_name=project_name, path_to_folder=target_folder
        )

        # Download images
        image_client = ImageClient(
            workspace_id=self.workspace_id, session=self.session, project=project
        )
        images = image_client.get_all_images()
        if len(images) > 0:
            image_client.download_all(
                path_to_folder=target_folder,
                append_image_uid=images.has_duplicate_filenames,
            )

        # Download videos
        video_client = VideoClient(
            workspace_id=self.workspace_id, session=self.session, project=project
        )
        videos = video_client.get_all_videos()
        if len(videos) > 0:
            video_client.download_all(
                path_to_folder=target_folder,
                append_video_uid=videos.has_duplicate_filenames,
            )

        # Download annotations
        annotation_client = AnnotationClient(
            session=self.session, project=project, workspace_id=self.workspace_id
        )
        if len(images) > 0:
            annotation_client.download_annotations_for_images(
                images=images,
                path_to_folder=target_folder,
                append_image_uid=images.has_duplicate_filenames,
            )
        if len(videos) > 0:
            annotation_client.download_annotations_for_videos(
                videos=videos,
                path_to_folder=target_folder,
                append_video_uid=videos.has_duplicate_filenames,
            )

        # Download predictions
        prediction_client = PredictionClient(
            workspace_id=self.workspace_id, session=self.session, project=project
        )
        if prediction_client.ready_to_predict and include_predictions:
            if len(images) > 0:
                prediction_client.download_predictions_for_images(
                    images=images,
                    path_to_folder=target_folder,
                    include_result_media=True,
                )
            if len(videos) > 0:
                prediction_client.download_predictions_for_videos(
                    videos=videos,
                    path_to_folder=target_folder,
                    include_result_media=True,
                    inferred_frames_only=False,
                )

        # Download configuration
        configuration_client = ConfigurationClient(
            workspace_id=self.workspace_id, session=self.session, project=project
        )
        configuration_client.download_configuration(path_to_folder=target_folder)

        # Download active models
        if include_active_models:
            model_client = ModelClient(
                workspace_id=self.workspace_id, session=self.session, project=project
            )
            model_client.download_all_active_models(path_to_folder=target_folder)

        # Download deployment
        if include_deployment:
            logging.info("Creating deployment for project...")
            self.deploy_project(project.name, output_folder=target_folder)

        logging.info(f"Project '{project.name}' was downloaded successfully.")
        return project

    def upload_project(
        self,
        target_folder: str,
        project_name: Optional[str] = None,
        enable_auto_train: bool = True,
    ) -> Project:
        """
        Upload a previously downloaded SC project to the cluster. This method expects
        the `target_folder` to contain the following:

            images
                Folder holding all images in the project, if any

            videos
                Folder holding all videos in the project, if any

            annotations
                Directory holding all annotations in the project, in .json format

            project.json
                File containing the project parameters, that can be used to re-create
                the project.

            configuration.json
                Optional file containing the configurable parameters for the active
                models in the project. If this file is not present, the configurable
                parameters for the project will be left at their default values.

        :param target_folder: Folder holding the project data to upload
        :param project_name: Optional name of the project to create on the cluster. If
            left unspecified, the name of the project found in the configuration in
            the `target_folder` will be used.
        :param enable_auto_train: True to enable auto-training for all tasks directly
            after all annotations have been uploaded. This will directly trigger a
            training round if the conditions for auto-training are met. False to leave
            auto-training disabled for all tasks. Defaults to True.
        :return: Project object, holding information obtained from the cluster
            regarding the uploaded project
        """
        project_client = ProjectClient(
            session=self.session, workspace_id=self.workspace_id
        )
        project = project_client.create_project_from_folder(
            path_to_folder=target_folder, project_name=project_name
        )

        # Disable auto-train to prevent the project from training right away
        configuration_client = ConfigurationClient(
            workspace_id=self.workspace_id, session=self.session, project=project
        )
        configuration_client.set_project_auto_train(auto_train=False)

        # Upload images
        image_client = ImageClient(
            workspace_id=self.workspace_id, session=self.session, project=project
        )
        images = image_client.upload_folder(
            path_to_folder=os.path.join(target_folder, "images")
        )

        # Upload videos
        video_client = VideoClient(
            workspace_id=self.workspace_id, session=self.session, project=project
        )
        videos = video_client.upload_folder(
            path_to_folder=os.path.join(target_folder, "videos")
        )

        media_lists: List[Union[MediaList[Image], MediaList[Video]]] = []
        if len(images) > 0:
            media_lists.append(images)
        if len(videos) > 0:
            media_lists.append(videos)

        # Upload annotations
        annotation_reader = SCAnnotationReader(
            base_data_folder=os.path.join(target_folder, "annotations"),
            task_type=None,
        )
        annotation_client = AnnotationClient[SCAnnotationReader](
            session=self.session,
            project=project,
            workspace_id=self.workspace_id,
            annotation_reader=annotation_reader,
        )
        if len(images) > 0:
            annotation_client.upload_annotations_for_images(
                images=images,
            )
        if len(videos) > 0:
            annotation_client.upload_annotations_for_videos(
                videos=videos,
            )

        configuration_file = os.path.join(target_folder, "configuration.json")
        if os.path.isfile(configuration_file):
            result = None
            try:
                result = configuration_client.apply_from_file(
                    path_to_folder=target_folder
                )
            except SCRequestException:
                logging.info(
                    f"Attempted to set configuration according to the "
                    f"'configuration.json' file in the project directory, but setting "
                    f"the configuration failed. Probably the configuration specified "
                    f"in '{configuration_file}' does "
                    f"not apply to the default model for one of the tasks in the "
                    f"project. Please make sure to reconfigure the models manually."
                )
            if result is None:
                warnings.warn(
                    f"Not all configurable parameters could be set according to the "
                    f"configuration in {configuration_file}. Please make sure to "
                    f"verify model configuration manually."
                )
        configuration_client.set_project_auto_train(auto_train=enable_auto_train)
        logging.info(f"Project '{project.name}' was uploaded successfully.")
        return project

    def create_single_task_project_from_dataset(
        self,
        project_name: str,
        project_type: str,
        path_to_images: str,
        annotation_reader: AnnotationReader,
        labels: Optional[List[str]] = None,
        number_of_images_to_upload: int = -1,
        number_of_images_to_annotate: int = -1,
        enable_auto_train: bool = True,
    ) -> Project:
        """
        Create a single task project named `project_name` on the SC cluster, and
        upload data from a dataset on local disk.

        The type of task that will be in the project can be controlled by setting the
        `project_type`, options are:

            * classification
            * detection
            * segmentation
            * anomaly_classification
            * anomaly_detection
            * anomaly_segmentation
            * instance_segmentation
            * rotated_detection

        If a project called `project_name` exists on the server, this method will
        attempt to upload the media and annotations to the existing project.

        :param project_name: Name of the project to create
        :param project_type: Type of the project, this determines which task the
            project will perform. See above for possible values
        :param path_to_images: Path to the folder holding the images on the local disk.
            See above for details.
        :param annotation_reader: AnnotationReader instance that will be used to
            obtain annotations for the images.
        :param labels: Optional list of labels to use. This will only be used if the
            `annotation_reader` that is passed also supports dataset filtering. If
            not specified, all labels that are found in the dataset are used.
        :param number_of_images_to_upload: Optional integer specifying how many images
            should be uploaded. If not specified, all images found in the dataset are
            uploaded.
        :param number_of_images_to_annotate: Optional integer specifying how many
            images should be annotated. If not specified, annotations for all images
            that have annotations available will be uploaded.
        :param enable_auto_train: True to enable auto-training for all tasks directly
            after all annotations have been uploaded. This will directly trigger a
            training round if the conditions for auto-training are met. False to leave
            auto-training disabled for all tasks. Defaults to True.
        :return: Project object, holding information obtained from the cluster
            regarding the uploaded project
        """
        if labels is None:
            labels = annotation_reader.get_all_label_names()
        else:
            if project_type == "classification":
                # Handle label generation for classification case
                filter_settings = annotation_reader.applied_filters
                criterion = filter_settings[0]["criterion"]
                multilabel = True
                if criterion == "XOR":
                    multilabel = False
                labels = generate_classification_labels(labels, multilabel=multilabel)
            elif project_type == "anomaly_classification":
                labels = ["Normal", "Anomalous"]

        # Create project
        project_client = ProjectClient(
            session=self.session, workspace_id=self.workspace_id
        )
        project = project_client.create_project(
            project_name=project_name, project_type=project_type, labels=[labels]
        )
        # Disable auto training
        configuration_client = ConfigurationClient(
            session=self.session, workspace_id=self.workspace_id, project=project
        )
        configuration_client.set_project_auto_train(auto_train=False)

        # Upload images
        image_client = ImageClient(
            session=self.session, workspace_id=self.workspace_id, project=project
        )
        if isinstance(annotation_reader, DatumAnnotationReader):
            images = image_client.upload_from_list(
                path_to_folder=path_to_images,
                image_names=annotation_reader.get_all_image_names(),
                n_images=number_of_images_to_upload,
            )
        else:
            images = image_client.upload_folder(
                path_to_images, n_images=number_of_images_to_upload
            )

        if (
            number_of_images_to_annotate < len(images)
            and number_of_images_to_annotate != -1
        ):
            images = images[:number_of_images_to_annotate]

        # Set annotation reader task type
        annotation_reader.task_type = project.get_trainable_tasks()[0].type
        annotation_reader.prepare_and_set_dataset(
            task_type=project.get_trainable_tasks()[0].type
        )
        # Upload annotations
        annotation_client = AnnotationClient(
            session=self.session,
            project=project,
            workspace_id=self.workspace_id,
            annotation_reader=annotation_reader,
        )
        annotation_client.upload_annotations_for_images(images)

        configuration_client.set_project_auto_train(auto_train=enable_auto_train)
        return project

    def create_task_chain_project_from_dataset(
        self,
        project_name: str,
        project_type: str,
        path_to_images: str,
        label_source_per_task: List[Union[AnnotationReader, List[str]]],
        number_of_images_to_upload: int = -1,
        number_of_images_to_annotate: int = -1,
        enable_auto_train: bool = True,
    ) -> Project:
        """
        Create a single task project named `project_name` on the SC cluster, and
        upload data from a dataset on local disk.

        The type of task that will be in the project can be controlled by setting the
        `project_type`, current options are:

            * detection_to_segmentation
            * detection_to_classification

        If a project called `project_name` exists on the server, this method will
        attempt to upload the media and annotations to the existing project.

        :param project_name: Name of the project to create
        :param project_type: Type of the project, this determines which task the
            project will perform. See above for possible values
        :param path_to_images: Path to the folder holding the images on the local disk.
            See above for details.
        :param label_source_per_task: List containing the label sources for each task
            in the task chain. Each entry in the list corresponds to the label source
            for one task. The list can contain either AnnotationReader instances that
            will be used to obtain the labels for a task, or it can contain a list of
            labels to use for that task.

            For example, in a detection -> classification project we may have labels
            for the first task (for instance 'dog'), but no annotations for the second
            task yet (e.g. ['small', 'large']). In that case the
            `label_source_per_task` should contain:

                [AnnotationReader(), ['small', 'large']]

            Where the annotation reader has been properly instantiated to read the
            annotations for the 'dog' labels.

        :param number_of_images_to_upload: Optional integer specifying how many images
            should be uploaded. If not specified, all images found in the dataset are
            uploaded.
        :param number_of_images_to_annotate: Optional integer specifying how many
            images should be annotated. If not specified, annotations for all images
            that have annotations available will be uploaded.
        :param enable_auto_train: True to enable auto-training for all tasks directly
            after all annotations have been uploaded. This will directly trigger a
            training round if the conditions for auto-training are met. False to leave
            auto-training disabled for all tasks. Defaults to True.
        :return: Project object, holding information obtained from the cluster
            regarding the uploaded project
        """
        labels_per_task = [
            entry.get_all_label_names()
            if isinstance(entry, AnnotationReader)
            else entry
            for entry in label_source_per_task
        ]
        annotation_readers_per_task = [
            entry if isinstance(entry, AnnotationReader) else None
            for entry in label_source_per_task
        ]

        task_types = get_task_types_by_project_type(project_type)
        labels_per_task = self._check_unique_label_names(
            labels_per_task=labels_per_task,
            task_types=task_types,
            annotation_readers_per_task=annotation_readers_per_task,
        )

        # Create project
        project_client = ProjectClient(
            session=self.session, workspace_id=self.workspace_id
        )
        project = project_client.create_project(
            project_name=project_name, project_type=project_type, labels=labels_per_task
        )
        # Disable auto training
        configuration_client = ConfigurationClient(
            session=self.session, workspace_id=self.workspace_id, project=project
        )
        configuration_client.set_project_auto_train(auto_train=False)

        # Upload images
        image_client = ImageClient(
            session=self.session, workspace_id=self.workspace_id, project=project
        )
        # Assume that the first task determines the media that will be uploaded
        first_task_reader = annotation_readers_per_task[0]
        if isinstance(first_task_reader, DatumAnnotationReader):
            images = image_client.upload_from_list(
                path_to_folder=path_to_images,
                image_names=first_task_reader.get_all_image_names(),
                n_images=number_of_images_to_upload,
            )
        else:
            images = image_client.upload_folder(
                path_to_images, n_images=number_of_images_to_upload
            )

        if (
            number_of_images_to_annotate < len(images)
            and number_of_images_to_annotate != -1
        ):
            images = images[:number_of_images_to_annotate]

        append_annotations = False
        previous_task_type = None
        for task_type, reader in zip(task_types, annotation_readers_per_task):
            if reader is not None:
                # Set annotation reader task type
                reader.task_type = task_type
                reader.prepare_and_set_dataset(
                    task_type=task_type, previous_task_type=previous_task_type
                )
                # Upload annotations
                annotation_client = AnnotationClient(
                    session=self.session,
                    project=project,
                    workspace_id=self.workspace_id,
                    annotation_reader=reader,
                )
                annotation_client.upload_annotations_for_images(
                    images=images, append_annotations=append_annotations
                )
                append_annotations = True
            previous_task_type = task_type
        configuration_client.set_project_auto_train(auto_train=enable_auto_train)
        return project

    @staticmethod
    def _check_unique_label_names(
        labels_per_task: List[List[str]],
        task_types: List[TaskType],
        annotation_readers_per_task: List[AnnotationReader],
    ):
        """
        Check that the names of all labels passed in `labels_per_task` are unique. If
        they are not unique and there is a segmentation task in the task chain, this
        method tries to generate segmentation labels in order to guarantee unique label
        names

        :param labels_per_task: Nested list of label names per task
        :param task_types: List of TaskTypes for every trainable task in the project
        :param annotation_readers_per_task: List of annotation readers for all
            trainable tasks in the project
        :raises ValueError: If the label names are not unique and this method is not
            able to generate unique label names for this configuration
        :return: List of labels per task with unique label names
        """
        # Check that label names are unique, try to generate segmentation labels if not
        all_labels = [label for labels in labels_per_task for label in labels]
        if len(set(all_labels)) != len(all_labels):
            new_labels = []
            new_labels_per_task = []
            for index, task_type in enumerate(task_types):
                reader = annotation_readers_per_task[index]
                if task_type == TaskType.SEGMENTATION:
                    if isinstance(reader, DatumAnnotationReader):
                        reader.convert_labels_to_segmentation_names()
                new_labels.extend(reader.get_all_label_names())
                new_labels_per_task.append(reader.get_all_label_names())
            if len(set(new_labels)) != len(new_labels):
                raise ValueError(
                    "Unable to create project. Label names must be unique!"
                )
            else:
                return new_labels_per_task
        else:
            return labels_per_task

    def download_all_projects(
        self, target_folder: str, include_predictions: bool = True
    ) -> List[Project]:
        """
        Download all projects in the workspace from the SC cluster.

        :param target_folder: Directory on local disk to download the project data to.
            If not specified, this method will create a directory named 'projects' in
            the current working directory.
        :param include_predictions: True to also download the predictions for all
            images and videos in the project, False to not download any predictions.
            If this is set to True but the project has no trained models, downloading
            predictions will be skipped.
        :return: List of Project objects, each entry corresponding to one of the
            projects found on the SC cluster
        """
        # Obtain project details from cluster
        project_client = ProjectClient(
            session=self.session, workspace_id=self.workspace_id
        )
        projects = project_client.get_all_projects()

        # Validate or create target_folder
        if target_folder is None:
            target_folder = os.path.join(".", "projects")
        if not os.path.exists(target_folder):
            os.makedirs(target_folder)
        logging.info(
            f"Found {len(projects)} projects on the SC cluster. Commencing project "
            f"download..."
        )

        # Download all found projects
        for index, project in enumerate(projects):
            logging.info(f"Downloading project '{project.name}'... {index+1}/{len(projects)}.")
            self.download_project(
                project_name=project.name,
                target_folder=os.path.join(target_folder, project.name),
                include_predictions=include_predictions,
            )
        return projects

    def upload_all_projects(self, target_folder: str) -> List[Project]:
        """
        Upload all projects found in the directory `target_folder` on local disk to
        the SC cluster.

        This method expects the directory `target_folder` to contain subfolders. Each
        subfolder should correspond to the (previously downloaded) data for one
        project. The method looks for project folders non-recursively, meaning that
        only folders directly below the `target_folder` in the hierarchy are
        considered to be uploaded as project.

        :param target_folder: Directory on local disk to retrieve the project data from
        :return: List of Project objects, each entry corresponding to one of the
            projects uploaded to the SC cluster
        """
        candidate_project_folders = [
            os.path.join(target_folder, subfolder)
            for subfolder in os.listdir(target_folder)
        ]
        project_folders = [
            folder
            for folder in candidate_project_folders
            if ProjectClient.is_project_dir(folder)
        ]
        logging.info(
            f"Found {len(project_folders)} project data folders in the target "
            f"directory '{target_folder}'. Commencing project upload..."
        )
        projects: List[Project] = []
        for index, project_folder in enumerate(project_folders):
            logging.info(
                f"Uploading project from folder '{os.path.basename(project_folder)}'..."
                f" {index + 1}/{len(project_folders)}."
            )
            project = self.upload_project(
                target_folder=project_folder, enable_auto_train=False
            )
            projects.append(project)
        return projects

    def upload_and_predict_media_folder(
        self,
        project_name: str,
        media_folder: str,
        output_folder: Optional[str] = None,
        delete_after_prediction: bool = False,
        skip_if_filename_exists: bool = False,
    ) -> bool:
        """
        Upload a folder with media (images, videos or both) from local disk at path
        `target_folder` to the project with name `project_name` on the SC cluster.
        After the media upload is complete, predictions will be downloaded for all
        media in the folder. This method will create a 'predictions' directory in
        the `target_folder`, containing the prediction output in json format.

        If `delete_after_prediction` is set to True, all uploaded media will be
        removed from the project on the SC cluster after the predictions have
        been downloaded.

        :param project_name: Name of the project to upload media to
        :param media_folder: Path to the folder to upload media from
        :param output_folder: Path to save the predictions to. If not specified, this
            method will create a folder named '<media_folder_name>_predictions' on
            the same level as the media_folder
        :param delete_after_prediction: True to remove the media from the project
            once all predictions are received, False to keep the media in the project.
        :param skip_if_filename_exists: Set to True to skip uploading of an image (or
            video) if an image (or video) with the same filename already exists in the
            project. Defaults to False
        :return: True if all media was uploaded, and predictions for all media were
            successfully downloaded. False otherwise
        """
        # Obtain project details from cluster
        project_client = ProjectClient(
            session=self.session, workspace_id=self.workspace_id
        )
        project = project_client.get_project_by_name(project_name=project_name)
        if project is None:
            logging.info(
                f"Project '{project_name}' was not found on the cluster. Aborting "
                f"media upload."
            )
            return False

        # Upload images
        image_client = ImageClient(
            session=self.session, workspace_id=self.workspace_id, project=project
        )
        images = image_client.upload_folder(
            path_to_folder=media_folder, skip_if_filename_exists=skip_if_filename_exists
        )

        # Upload videos
        video_client = VideoClient(
            session=self.session, workspace_id=self.workspace_id, project=project
        )
        videos = video_client.upload_folder(
            path_to_folder=media_folder, skip_if_filename_exists=skip_if_filename_exists
        )

        prediction_client = PredictionClient(
            session=self.session, workspace_id=self.workspace_id, project=project
        )
        if not prediction_client.ready_to_predict:
            logging.info(
                f"Project '{project_name}' is not ready to make predictions, likely "
                f"because one of the tasks in the task chain does not have a "
                f"trained model yet. Aborting prediction."
            )

        # Set and create output folder if necessary
        if output_folder is None:
            output_folder = media_folder + "_predictions"
        if not os.path.exists(output_folder) and os.path.isdir(output_folder):
            os.makedirs(output_folder)

        # Request image predictions
        if len(images) > 0:
            prediction_client.download_predictions_for_images(
                images=images, path_to_folder=output_folder
            )

        # Request video predictions
        if len(videos) > 0:
            prediction_client.download_predictions_for_videos(
                videos=videos, path_to_folder=output_folder, inferred_frames_only=False
            )

        # Delete media if required
        result = True
        if delete_after_prediction:
            images_deleted = True
            videos_deleted = True
            if len(images) > 0:
                images_deleted = image_client.delete_images(images=images)
            if len(videos) > 0:
                videos_deleted = video_client.delete_videos(videos=videos)
            result = images_deleted and videos_deleted
        return result

    def upload_and_predict_image(
        self,
        project_name: str,
        image: Union[np.ndarray, Image, VideoFrame, str, os.PathLike],
        visualise_output: bool = True,
        delete_after_prediction: bool = False,
    ) -> Tuple[Image, Prediction]:
        """
        Upload a single image to a project named `project_name` on the SC cluster,
        and return a prediction for it.

        :param project_name: Name of the project to upload the image to
        :param image: Image, numpy array representing an image, or filepath to an
            image to upload and get a prediction for
        :param visualise_output: True to show the resulting prediction, overlayed on
            the image
        :param delete_after_prediction: True to remove the image from the project
            once the prediction is received, False to keep the image in the project.
        :return: Tuple containing:

            - Image object representing the image that was uploaded
            - Prediction for the image
        """
        project_client = ProjectClient(self.session, workspace_id=self.workspace_id)
        project = project_client.get_project_by_name(project_name)
        if project is None:
            raise ValueError(
                f"Project '{project_name}' was not found on the cluster. Aborting "
                f"image upload."
            )

        # Upload the image
        image_client = ImageClient(
            session=self.session, workspace_id=self.workspace_id, project=project
        )
        needs_upload = True
        if isinstance(image, Image):
            if image.id in image_client.get_all_images().ids:
                # Image is already in the project, make sure not to delete it
                needs_upload = False
                image_data = None
            else:
                image_data = image.get_data(self.session)
        else:
            image_data = image
        if needs_upload:
            if image_data is None:
                raise ValueError(
                    f"Cannot upload entity {image}. No data available for upload."
                )
            uploaded_image = image_client.upload_image(image=image_data)
        else:
            uploaded_image = image

        # Get prediction
        prediction_client = PredictionClient(
            session=self.session, workspace_id=self.workspace_id, project=project
        )
        if not prediction_client.ready_to_predict:
            raise ValueError(
                f"Project '{project_name}' is not ready to make predictions. At least "
                f"one of the tasks in the task chain does not have any models trained."
            )
        prediction = prediction_client.get_image_prediction(uploaded_image)
        uploaded_image.get_data(self.session)

        if delete_after_prediction and needs_upload:
            image_client.delete_images(images=MediaList([uploaded_image]))

        if visualise_output:
            show_image_with_annotation_scene(
                image=uploaded_image, annotation_scene=prediction
            )

        return uploaded_image, prediction

    def upload_and_predict_video(
        self,
        project_name: str,
        video: Union[Video, str, os.PathLike, Union[Sequence[np.ndarray], np.ndarray]],
        frame_stride: Optional[int] = None,
        visualise_output: bool = True,
        delete_after_prediction: bool = False,
    ) -> Tuple[Video, MediaList[VideoFrame], List[Prediction]]:
        """
        Upload a single video to a project named `project_name` on the SC cluster,
        and return a list of predictions for the frames in the video.

        The parameter 'frame_stride' is used to control the stride for frame
        extraction. Predictions are only generated for the extracted frames. So to
        get predictions for all frames, `frame_stride=1` can be passed.

        :param project_name: Name of the project to upload the image to
        :param video: Video or filepath to a video to upload and get predictions for.
            Can also be a 4D numpy array or a list of 3D numpy arrays, shaped such
            that the array dimensions represent `frames x width x height x channels`,
            i.e. each entry holds the pixel data for a video frame.
        :param frame_stride: Frame stride to use. This determines the number of
            frames that will be extracted from the video, and for which predictions
            will be generated
        :param visualise_output: True to show the resulting prediction, overlayed on
            the video frames.
        :param delete_after_prediction: True to remove the video from the project
            once the prediction is received, False to keep the video in the project.
        :return: Tuple containing:

            - Video object holding the data for the uploaded video
            - List of VideoFrames extracted from the video, for which predictions
              have been generated
            - List of Predictions for the Video
        """
        project_client = ProjectClient(self.session, workspace_id=self.workspace_id)
        project = project_client.get_project_by_name(project_name)
        if project is None:
            raise ValueError(
                f"Project '{project_name}' was not found on the cluster. Aborting "
                f"image upload."
            )
        # Upload the video
        video_client = VideoClient(
            session=self.session, workspace_id=self.workspace_id, project=project
        )
        needs_upload = True
        if isinstance(video, Video):
            if video.id in video_client.get_all_videos().ids:
                # Video is already in the project, make sure not to delete it
                needs_upload = False
                video_data = None
            else:
                video_data = video.get_data(self.session)
        elif isinstance(video, (Sequence, np.ndarray)):
            if not isinstance(video, np.ndarray):
                video_data = np.array(video)
            else:
                video_data = video
        else:
            video_data = video
        if needs_upload:
            logging.info(f"Uploading video to project '{project_name}'...")
            uploaded_video = video_client.upload_video(video=video_data)
        else:
            uploaded_video = video

        # Get prediction for frames
        prediction_client = PredictionClient(
            session=self.session, workspace_id=self.workspace_id, project=project
        )
        if not prediction_client.ready_to_predict:
            raise ValueError(
                f"Project '{project_name}' is not ready to make predictions. At least "
                f"one of the tasks in the task chain does not have any models trained."
            )
        if frame_stride is None:
            frame_stride = uploaded_video.media_information.frame_stride
        frames = MediaList(
            uploaded_video.to_frames(frame_stride=frame_stride, include_data=True)
        )
        logging.info(
            f"Getting predictions for video '{uploaded_video.name}', using stride "
            f"{frame_stride}"
        )
        predictions = [
            prediction_client.get_video_frame_prediction(frame) for frame in frames
        ]
        if delete_after_prediction and needs_upload:
            video_client.delete_videos(videos=MediaList([uploaded_video]))
        if visualise_output:
            show_video_frames_with_annotation_scenes(
                video_frames=frames, annotation_scenes=predictions
            )
        return uploaded_video, frames, predictions

    def deploy_project(
        self, project_name: str, output_folder: Optional[Union[str, os.PathLike]] = None
    ) -> Deployment:
        """
        Deploy a project by creating a Deployment instance. The Deployment contains
        the optimized active models for each task in the project, and can be loaded
        with OpenVINO to run inference locally.

        :param project_name: Name of the project to deploy
        :param output_folder: Path to a folder on local disk to which the Deployment
            should be downloaded. If no path is specified, the deployment will not be
            saved.
        :return: Deployment for the project
        """
        project_client = ProjectClient(self.session, workspace_id=self.workspace_id)
        project = project_client.get_project_by_name(project_name)
        if project is None:
            raise ValueError(
                f"Project '{project_name}' was not found on the cluster. Aborting "
                f"project deployment."
            )
        model_client = ModelClient(
            session=self.session, workspace_id=self.workspace_id, project=project
        )
        active_models = [
            model for model in model_client.get_all_active_models() if model is not None
        ]
        configuration_client = ConfigurationClient(
            session=self.session, workspace_id=self.workspace_id, project=project
        )
        configuration = configuration_client.get_full_configuration()
        if len(active_models) != len(project.get_trainable_tasks()):
            raise ValueError(
                f"Project `{project.name}` does not have a trained model for each "
                f"task in the project. Unable to create deployment, please ensure all "
                f"tasks are trained first."
            )
        deployed_models: List[DeployedModel] = []
        for model_index, model in enumerate(active_models):
            model_config = configuration.task_chain[model_index]
            optimized_models = model.optimized_models
            optimization_types = [
                op_model.optimization_type for op_model in optimized_models
            ]
            preferred_model = optimized_models[0]
            for optimization_type in OptimizationType:
                if optimization_type in optimization_types:
                    preferred_model = optimized_models[
                        optimization_types.index(optimization_type)
                    ]
                    break
            deployed_model = DeployedModel.from_model_and_hypers(
                model=preferred_model, hyper_parameters=model_config
            )
            logging.info(
                f"Retrieving {preferred_model.optimization_type} model data for "
                f"{project.get_trainable_tasks()[model_index].title}..."
            )
            deployed_model.get_data(source=self.session)
            deployed_models.append(deployed_model)
        deployment = Deployment(project=project, models=deployed_models)
        if output_folder is not None:
            deployment.save(output_folder)
        return deployment<|MERGE_RESOLUTION|>--- conflicted
+++ resolved
@@ -43,11 +43,12 @@
     VideoClient,
 )
 from .utils import (
+    configure_basic_stdout_logging,
     generate_classification_labels,
     get_default_workspace_id,
     get_task_types_by_project_type,
     show_image_with_annotation_scene,
-    show_video_frames_with_annotation_scenes, configure_basic_stdout_logging,
+    show_video_frames_with_annotation_scenes,
 )
 
 
@@ -91,13 +92,9 @@
         verify_certificate: bool = False,
         proxies: Optional[Dict[str, str]] = None,
     ):
-<<<<<<< HEAD
         if not logging.root.handlers:
             configure_basic_stdout_logging()
 
-        self.session = SCSession(
-            cluster_config=ClusterConfig(
-=======
         if token is not None:
             server_config = ServerTokenConfig(
                 host=host,
@@ -112,7 +109,6 @@
                 )
         elif username is not None and password is not None:
             server_config = ServerCredentialConfig(
->>>>>>> 0170864e
                 host=host,
                 username=username,
                 password=password,
@@ -755,7 +751,9 @@
 
         # Download all found projects
         for index, project in enumerate(projects):
-            logging.info(f"Downloading project '{project.name}'... {index+1}/{len(projects)}.")
+            logging.info(
+                f"Downloading project '{project.name}'... {index+1}/{len(projects)}."
+            )
             self.download_project(
                 project_name=project.name,
                 target_folder=os.path.join(target_folder, project.name),
