--- conflicted
+++ resolved
@@ -28,11 +28,7 @@
     try:
         project_client.delete_project(project=project_name, requires_confirmation=False)
     except TypeError:
-<<<<<<< HEAD
-        logging.error(
-=======
         logging.warning(
->>>>>>> b1573b25
             f"Project {project_name} was not found on the server, it was most "
             f"likely already deleted."
         )
